#!/usr/bin/env python


"""GraphEmbed.

Compute a 2D embedding of a data matrix given supervised class information.
Instances are materialized as nodes in a graph where edges connect the
nearest neighbors. Additional invisible nodes are placed to represent the
supervised classes and instances are linked to their respective classes.
The final embedding is obtained using the spring layout algorithm presented in:
Tomihisa Kamada, and Satoru Kawai. "An algorithm for drawing general
undirected graphs." Information processing letters 31, no. 1 (1989): 7-15.

Version: 2.0
Author: Fabrizio Costa [costa@informatik.uni-freiburg.de]

Usage:
  graph_embed -i FILE (-t FILE | -n N)  [-o NAME] [--cmap_name=NAME]
              [--knn=N] [--k_quick_shift=N] [--knn_outlier=N]
              [--class_bias=N]
              [--correlation_transformation]
              [--min_threshold=N] [--max_threshold=N]
              [--display] [--verbose]
  graph_embed (-h | --help)
  graph_embed --version

Options:
  -i FILE                           Specify input data file.
  -t FILE                           Specify target data file.
  --min_threshold=N                 Min num instances per class [default: 5]
  --max_threshold=N                 Max num instances per class [default: 1000]
  -o NAME                           Prefix for output files [default: out].
  --correlation_transformation      Convert data matrix to corr coeff matrix.
  --knn=N                           Number of neighbors [default: 3].
  --k_quick_shift=N                 Number of neighbors [default: 3].
  --knn_outlier=N                   Number of neighbors [default: 3].
  --class_bias=N                    Bias for clustering [default: 1.0].
  --display                         Display graphs.
  --cmap_name=NAME                  Color scheme [default: gist_ncar].
  -h --help                         Show this screen.
  --version                         Show version.
  --verbose                         Print more text.


"""

import sys
import time
import logging
import logging.handlers

import collections
from docopt import docopt
import numpy as np

from sklearn.preprocessing import LabelEncoder

from graph_layout_embedder import Embedder


logger = logging.getLogger(__name__)


def serialize_dict(the_dict, full=True, offset='small'):
    """serialize_dict."""
    if the_dict:
        text = []
        for key in sorted(the_dict):
            if offset == 'small':
                line = '%10s: %s' % (key, the_dict[key])
            elif offset == 'large':
                line = '%25s: %s' % (key, the_dict[key])
            elif offset == 'very_large':
                line = '%50s: %s' % (key, the_dict[key])
            else:
                raise Exception('unrecognized option: %s' % offset)
            line = line.replace('\n', ' ')
            if full is False:
                if len(line) > 100:
                    line = line[:100] + '  ...  ' + line[-20:]
            text.append(line)
        return '\n'.join(text)
    else:
        return ""


def configure_logging(logger, verbosity=0, filename=None):
    """Utility to configure the logging aspects.

    If filename is None then
    no info is stored in files.
    If filename is not None then everything that is logged is dumped to
    file (including program traces).
    Verbosity is an int that can take values:
    0 -> warning, 1 -> info, >=2 -> debug.
    All levels are displayed on stdout, not on stderr.
    Please use exceptions and asserts
    to output on stderr.
    """
    logger.propagate = False
    logger.handlers = []
    log_level = logging.WARNING
    if verbosity == 1:
        log_level = logging.INFO
    elif verbosity >= 2:
        log_level = logging.DEBUG
    logger.setLevel(logging.DEBUG)
    # create console handler
    ch = logging.StreamHandler(sys.stdout)
    ch.setLevel(log_level)
    # create formatter
    cformatter = logging.Formatter('%(message)s')
    # add formatter to ch
    ch.setFormatter(cformatter)
    # add handlers to logger
    logger.addHandler(ch)

    if filename is not None:
        # create a file handler
        fh = logging.handlers.RotatingFileHandler(filename=filename,
                                                  maxBytes=10000000,
                                                  backupCount=10)
        fh.setLevel(logging.DEBUG)
        # create formatter
        fformatter = logging.Formatter('%(asctime)s | %(levelname)-6s | %(name)10s | %(filename)10s |\
   %(lineno)4s | %(message)s')
        # add formatter to fh
        fh.setFormatter(fformatter)
        # add handlers to logger
        logger.addHandler(fh)


def _load_data_matrix(fname):
    logger.info('Reading data from file: %s' % fname)
    data_matrix_original = []
    instance_names = []
    gene_names = []
    with open(fname) as f:
        for i, line in enumerate(f):
            if i == 0:
                instance_names = line.strip().split()[1:]
            if i > 0:
                tokens = line.strip().split('\t')
                gene_names.append(tokens[0])
                value_list = tokens[1:]
                vals = [float(j) for j in value_list]
                data_matrix_original.append(vals)
    data_matrix = np.array(data_matrix_original).T
    rows, cols = data_matrix.shape
    logger.info('#instances:%d  #features:%d' % (rows, cols))
    return data_matrix, gene_names, instance_names


def _load_target(fname):
    logger.info('Reading data from file: %s' % fname)
    targets = []
    with open(fname) as f:
        for line in f:
            tokens = line.strip().split()
            targets.append(tokens[1])
    logger.info('read %d values ' % len(targets))
    target_names = list(sorted(set(targets)))
    lenc = LabelEncoder()
    y = lenc.fit_transform(targets)
    targets = np.array(y)
    return targets, target_names


def _select_targets(y, min_threshold=10, max_threshold=None):
    """_select_targets.

    Return the set of targets that are occurring a number of times bounded
    by min_threshold and max_threshold.
    """
    c = collections.Counter(y)
    y_sel = []
    for y_id in c:
        if c[y_id] > min_threshold:
            if max_threshold and c[y_id] < max_threshold:
                y_sel.append(y_id)
            else:
                y_sel.append(y_id)
    return y_sel


def _filter_dataset(data_matrix, y, y_sel):
    """_filter_dataset.

    Filter data matrix and target vector selecting only instances that
    belong to y_sel.
    """
    targets = []
    instances = []
    for target, instance in zip(y, data_matrix):
        if target in y_sel:
            targets.append(target)
            instances.append(instance)
    y = np.array(np.hstack(targets))
    data_matrix = np.array(np.vstack(instances))
    return data_matrix, y


def main(args):
    """Main."""
    logger.debug(serialize_dict(args))

    # setup variables
    data_fname = args['-i']
    target_fname = args['-t']
    min_threshold = int(args['--min_threshold'])
    max_threshold = int(args['--max_threshold'])
    cmap_name = args['--cmap_name']
    name = args['-o']
    display = args['--display']
    knn = int(args['--knn'])
    k_quick_shift = int(args['--k_quick_shift'])
    knn_outlier = int(args['--knn_outlier'])
    class_bias = float(args['--class_bias'])
    correlation_transformation = args['--correlation_transformation']

    # load data
    data_matrix, gene_names, instance_names = _load_data_matrix(data_fname)

<<<<<<< HEAD
    y_orig, target_names = _load_target(target_fname)
    y_sel = _select_targets(y_orig,
                            min_threshold=min_threshold,
                            max_threshold=max_threshold)
    logger.info('selected %d classes with more than %d instances' %
                (len(y_sel), min_threshold))
    data_matrix, y_orig_sel = _filter_dataset(data_matrix, y_orig, y_sel)
    rows, cols = data_matrix.shape
    logger.info('#instances:%d  #features:%d' % (rows, cols))
    logger.info('#targets: %d' % len(y_orig_sel))
    logger.info('#instances:%d  #features:%d' % (rows, cols))
    lenc = LabelEncoder()
    y = lenc.fit_transform(y_orig_sel)
    y = np.array(y)
    target_dict = dict()
    for i, c in enumerate(lenc.classes_):
        target_dict[i] = target_names[c]
        print '%d -> %d   %s' % (i, c, target_names[c])
=======
    if n_clusters == 1:
        y_orig, target_names = _load_target(target_fname)
        y_sel = _select_targets(y_orig, min_threshold=min_threshold)
        logger.info('selected %d classes with more than %d instances' %
                    (len(y_sel), min_threshold))
        data_matrix, y_orig_sel = _filter_dataset(data_matrix, y_orig, y_sel)
        rows, cols = data_matrix.shape
        logger.info('#instances:%d  #features:%d' % (rows, cols))
        logger.info('#targets: %d' % len(y_orig_sel))
        logger.info('#instances:%d  #features:%d' % (rows, cols))
        lenc = LabelEncoder()
        y = lenc.fit_transform(y_orig_sel)
        y = np.array(y)
        target_dict = dict()
        for i, c in enumerate(lenc.classes_):
            target_dict[i] = target_names[c]
>>>>>>> e24fa6d8

    # prepare data matrix
    if correlation_transformation:
        _data_matrix = np.corrcoef(data_matrix)
    else:
        _data_matrix = data_matrix
    rows, cols = _data_matrix.shape
    logger.info('#instances:%d  #features:%d' % (rows, cols))

    # run embedder
    timestamp = time.strftime('%Y_%m_%d_%H_%M_%S')
    file_name = name + '_' + timestamp
    logger.info('Writing to files with prefix: %s' % file_name)

    embedder = Embedder(
        knn=knn,
        k_quick_shift=k_quick_shift,
        class_bias=class_bias,
        knn_outlier=knn_outlier)

    data_matrix = embedder.transform(
        data_matrix=_data_matrix, target=y)
    embedder.display(target_dict=target_dict, display=display,
                     display_hull=True, display_links=True,
                     display_outliers=True,
                     cmap=cmap_name, file_name=file_name, figure_size=15)

    # write prediction files
    out_fname = file_name + '_2D_coords.txt'
    logger.info('Writing 2D coordinates to file: %s' % out_fname)
    with open(out_fname, 'w') as f:
        for row in embedder.embedded_data_matrix:
            for val in row:
                f.write('%.4f ' % val)
            f.write('\n')

    out_fname = file_name + '_target.txt'
    logger.info('Writing targets to file: %s' % out_fname)
    with open(out_fname, 'w') as f:
        for t in embedder.target:
            f.write('%d\n' % t)


if __name__ == '__main__':
    args = docopt(__doc__, version='graph_embed 2.0')
    if args['--verbose']:
        verbosity = 2
    else:
        verbosity = 1
    configure_logging(logger,
                      verbosity=verbosity,
                      filename='graph_embed.log')
    main(args)<|MERGE_RESOLUTION|>--- conflicted
+++ resolved
@@ -221,7 +221,6 @@
     # load data
     data_matrix, gene_names, instance_names = _load_data_matrix(data_fname)
 
-<<<<<<< HEAD
     y_orig, target_names = _load_target(target_fname)
     y_sel = _select_targets(y_orig,
                             min_threshold=min_threshold,
@@ -240,24 +239,6 @@
     for i, c in enumerate(lenc.classes_):
         target_dict[i] = target_names[c]
         print '%d -> %d   %s' % (i, c, target_names[c])
-=======
-    if n_clusters == 1:
-        y_orig, target_names = _load_target(target_fname)
-        y_sel = _select_targets(y_orig, min_threshold=min_threshold)
-        logger.info('selected %d classes with more than %d instances' %
-                    (len(y_sel), min_threshold))
-        data_matrix, y_orig_sel = _filter_dataset(data_matrix, y_orig, y_sel)
-        rows, cols = data_matrix.shape
-        logger.info('#instances:%d  #features:%d' % (rows, cols))
-        logger.info('#targets: %d' % len(y_orig_sel))
-        logger.info('#instances:%d  #features:%d' % (rows, cols))
-        lenc = LabelEncoder()
-        y = lenc.fit_transform(y_orig_sel)
-        y = np.array(y)
-        target_dict = dict()
-        for i, c in enumerate(lenc.classes_):
-            target_dict[i] = target_names[c]
->>>>>>> e24fa6d8
 
     # prepare data matrix
     if correlation_transformation:
